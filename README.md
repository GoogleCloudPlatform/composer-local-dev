# Composer Local Development CLI tool

[Google Cloud Privacy Notice](https://cloud.google.com/terms/cloud-privacy-notice)

## Overview

Composer Local Development CLI tool streamlines Apache Airflow DAG development
for Cloud Composer 2 and 3 by running an Airflow environment locally. This local
Airflow environment uses an image of a specific Cloud Composer version.

You can create a local Airflow environments based on an existing Cloud Composer
environment. In this case, the local Airflow environment takes the list of
installed PyPI packages and environment variable names from your Cloud Composer
environment.

You can use this local Airflow environment for testing and development
purposes, such as to test new DAG code, PyPI packages, or Airflow configuration
options.

> **WARNING:** Use local Airflow environments **only for testing and
development purposes**. Cloud Composer does not support using locally
deployed Cloud Composer images for production purposes.

- Composer Local Development CLI tool supports only Cloud Composer 2 and 3 images.

  - You can use any version of Cloud Composer 2 with Composer Local Development CLI tool.

  - Composer 3 support starts from image versions `composer-3-airflow-2.9.3-build.20`,
    `composer-3-airflow-2.10.2-build.13` and `composer-3-airflow-2.10.5-build.0`,
    including all images of Airflow versions greater than `2.10.5`.

- Composer Local Development CLI tool creates local Airflow environments in a
    directory where you run the `composer-dev create` command. To access your
    local Airflow environment later, run the tool commands in the path where
    you initially created the local environment. All data for the
    local environment is stored in a subdirectory at the path where you created
    the local environment: `./composer/<local_environment_name>`.

- Your computer must have enough disk space to store Cloud Composer
    images. Composer Local Development CLI tool stores one image file for each
    Cloud Composer version. For example, if you have two local
    Airflow environments with different Cloud Composer versions,
    Composer Local Development CLI tool stores two Cloud Composer
    images.

- Composer Local Development CLI tool uses colorized output. You can disable
    colorized output with the `NO_COLOR=1` variable:
    `NO_COLOR=1 composer-dev <other commands>`.

- If you have only one local environment, you can omit the local environment's
    name from all `composer-dev` commands, except the `run-airflow-cmd`.

- Once local environment started, the Airflow triggerer is up along with
    scheduler and webserver. Please note that Airflow CLI command
    `airflow triggerer` was released in Airflow 2.2.0 and thus won't
    work with older versions.

## Google Cloud documentation page

See [Google Cloud documentation][1] for more information about using Composer
Local Development CLI tool and Cloud Composer.

## Prerequisites

In order to run the CLI tool, install the following prerequisites:

- Python 3.8-3.11 with `pip`
- [gcloud CLI][2]
- Docker

Docker must be installed and running in the local system. To verify that
Docker is running, you can run any Docker CLI command, such as `docker ps`.

## Configure credentials

If not already done,
[get new user credentials to use for Application Default Credentials][3]:

```bash
gcloud auth application-default login
```

Login in `gcloud` using your Google account:

```bash
gcloud auth login
```

All API calls done by the Composer Local Development CLI tool and DAGs are
executed from the account that you use in gcloud CLI. For
example, if a DAG in your local Airflow environment reads contents of a
Cloud Storage bucket, then this account must have permissions to
access the bucket. This is different from Cloud Composer environments, where an
environment's service account makes the calls.

## Install from the source code

1. Clone this repository
2. In the top-level directory of the cloned repository, run:

    ```bash
    pip install .
    ```

Depending on your `pip` configuration, the path at which the tool is installed
might not be in `PATH` variable. If this is the case, `pip` displays a warning
message. You can use information from this warning message to add this
directory to the `PATH` variable in your operating system.

## Create a local Airflow environment with a specific Cloud Composer version

To list available versions of Cloud Composer, run:

```bash
composer-dev list-available-versions --include-past-releases --limit 10
```

To create a local Airflow environment with default parameters, run:

```bash
composer-dev create \
  --from-image-version IMAGE_VERSION \
  LOCAL_ENVIRONMENT_NAME
```

Other parameters:

```bash
composer-dev create \
  --from-image-version IMAGE_VERSION \
  --project PROJECT_ID \
  --port WEB_SERVER_PORT \
  --dags-path LOCAL_DAGS_PATH \
  --plugins-path LOCAL_PLUGINS_PATH \
  --database DATABASE_ENGINE \
  LOCAL_ENVIRONMENT_NAME
```

Replace:

- `IMAGE_VERSION` with the name of the Cloud Composer image.
- `PROJECT_ID` with the [Project ID][4].
- `WEB_SERVER_PORT` with the port that Airflow web server must listen at.
- `LOCAL_DAGS_PATH` with the path to a local directory where the DAG files are
    located.
<<<<<<< HEAD
- `LOCAL_PLUGINS_PATH` with the path to a local directory where the plugins
    files are located.
- `DATABASE_ENGINE` with the database engine you wanted to use. You can use 
    `sqlite` or `postgresql`. 
=======
- `DATABASE_ENGINE` with the database engine you wanted to use. You can use
    `sqlite` or `postgresql` (default).
>>>>>>> 8594d09f
- `LOCAL_ENVIRONMENT_NAME` with the name of this local Airflow environment.

> If you want to use `LocalExecutor` as Airflow's Core Executor, you need
> to use the `DATABASE_ENGINE` variable as `postgresql`. This is required
> for the `LocalExecutor` to work properly.

Example:

```bash
composer-dev create \
  --from-image-version composer-2.0.29-airflow-2.2.5 \
  example-local-environment
```

## Create a local Airflow environment from a Cloud Composer environment

**Caution:** Composer Local Development CLI tool **does not produce a local
copy of your Cloud Composer environment**.

Only the following information is taken from a Cloud Composer
environment:

- [Image version][5] (versions of Cloud Composer and Airflow used in your
    environment).
- List of [custom PyPI packages][6] installed in your environment.
- Commented list of names of [environment variables][7] set in your environment.

    **Important:** Cloud Composer **does not copy the values** of
    environment variables. You can manually uncomment environment variables
    [in the configuration file](#configure-environment-variables) and set their
    values, as required.

Other information and configuration parameters from the environment, such as
DAG files, DAG run history, Airflow variables, and connections, are not copied
from your Composer environment.

To create a local Airflow environment from an existing
Cloud Composer environment:

```bash
composer-dev create LOCAL_ENVIRONMENT_NAME \
    --from-source-environment ENVIRONMENT_NAME \
    --location LOCATION \
    --project PROJECT_ID \
    --port WEB_SERVER_PORT \
    --dags-path LOCAL_DAGS_PATH \
    --plugins-path LOCAL_PLUGINS_PATH
```

Replace:

- `LOCAL_ENVIRONMENT_NAME` with a name for the local Airflow environment.
- `ENVIRONMENT_NAME` with the name of the Cloud Composer environment.
- `LOCATION` with the region where the Cloud Composer environment is
    located.
- `PROJECT_ID` with the [Project ID][4].
- `WEB_SERVER_PORT` with a port for the local Airflow web server.
- `LOCAL_DAGS_PATH` with a path to a local directory where the DAGs are
    located.
- `LOCAL_PLUGINS_PATH` with a path to a local directory where the plugins are
    located.

Example:

```bash
composer-dev create example-local-environment \
  --from-source-environment example-environment \
  --location us-central1 \
  --project example-project \
  --port 8081 \
  --dags-path example_directory/dags \
  --plugins-path example_directory/plugins
```

## Enable the container user to access mounted files and directories from the host

By default, the Composer container runs as the user `airflow` with UID 999. The user needs to have access the files and
directories mounted from the host, e.g., `~/.config/gcloud/application_default_credentials.json`.

Known issues:

- `google.auth.exceptions.DefaultCredentialsError: Your default credentials were not found`: it might be because you are
  running the container with the default user `airflow (999)` and the host directory `~/.config/gcloud/` is missing the
  execute permission for the user.
- `[Errno 13] Permission denied: '/home/airflow/.config/gcloud/application_default_credentials.json'`: it might be
  because you are running the container with the default user `airflow (999)` and the host file
  `~/.config/gcloud/application_default_credentials.json` is missing the read permission for the user.

On Linux or MacOS, it's recommended that you run the container as the current host user by adding
`COMPOSER_CONTAINER_RUN_AS_HOST_USER=True` in `composer/<LOCAL_ENVIRONMENT_NAME>/variables.env`. But the feature is not
available on Windows, so you might need to update the permissions of the mounted files and directories on the host to
allow access by the user inside of the container.

## Interaction with Kubernetes clusters

By default, the file `~/.kube/config` is not mounted. The user can specify path to Kubernetes configuration file by
exporting `KUBECONFIG` environment variable before starting environment.

```bash
export KUBECONFIG=~/.kube/config
```

## Start a local Airflow environment

To start a local Airflow environment, run:

```bash
composer-dev start LOCAL_ENVIRONMENT_NAME
```

## Stop or restart a local Airflow environments

When you restart a local Airflow environment, Composer Local Development CLI
tool restarts the Docker container where the environment runs. All Airflow
components are stopped and started again. As a result, all DAG runs that are
executed during a restart are marked as failed.

To restart or start a stopped local Airflow environment, run:

```bash
composer-dev restart LOCAL_ENVIRONMENT_NAME
```

To stop a local Airflow environment, run:

```bash
composer-dev stop LOCAL_ENVIRONMENT_NAME
```

**Note:** The `stop` command does not [delete the local Airflow environment](#delete-a-local-airflow-environment).

## Add and update DAGs

DAGs and plugins are stored in the directories that you specified in the
`--dags-path` and `--plugins-path` parameters respectively when you created
your local Airflow environment. By default, these directories are
`./composer/<local_environment_name>/dags` and
`./composer/<local_environment_name>/plugins`.

You can get the directories used by your environment with the
[`describe` command](#get-a-list-and-status-of-local-airflow-environments).

To add and update DAGs and plugins, change files in these directories. You do
not need to restart your local Airflow environment for changes to take effect.

## View local Airflow environment logs

You can view recent logs from a Docker container that runs your local Airflow
environment. In this way, you can monitor container-related events and check
Airflow logs for errors such as dependency conflicts caused by PyPI packages
installation.

**Note:** Composer Local Development CLI tool does not write DAG run and task
logs to files. You can view these logs in the Airflow UI of your local Airflow
environment.

To view logs from a Docker container that runs your local Airflow environment,
run:

```bash
composer-dev logs LOCAL_ENVIRONMENT_NAME --max-lines 10
```

To follow the log stream, omit the `--max-lines` argument:

```bash
composer-dev logs LOCAL_ENVIRONMENT_NAME
```

## Run an Airflow CLI command

You can run [Airflow CLI commands][8] in your local Airflow environment.

**Note:** The command syntax is different from
[gcloud CLI syntax for Airflow CLI commands][9].

To run an Airflow CLI command:

```bash
composer-dev run-airflow-cmd LOCAL_ENVIRONMENT_NAME \
  SUBCOMMAND SUBCOMMAND_ARGUMENTS
```

Example:

```bash
composer-dev run-airflow-cmd example-local-environment dags list -o table
```

## Configure local Airflow environments

Composer Local Development CLI tool takes configuration parameters for a local
Airflow environment from the local environment's directory
(`./composer/<local_environment_name>`).

Configuration is applied when a local Airflow environment is started. For
example, if you add conflicting PyPI package requirements, then Composer Local
Development CLI tool reports errors when you start the local environment.

**Important:** Composer Local Development CLI tool does not store the
`airflow.cfg` file in this directory. This file is located in the Docker image
of the environment. You can change Airflow configuration options by
[configuring environment variables](#configure-environment-variables).

### Get a list and status of local Airflow environments

To list all available local Airflow environments and display their status:

```bash
composer-dev list
```

To describe a specific environment, and get details such as image version, DAGs
path, and web server URL of an environment:

```bash
composer-dev describe LOCAL_ENVIRONMENT_NAME
```

### List images used by local Airflow environments

To list all images used by Composer Local Development CLI tool, run:

```bash
docker images --filter=reference='*/cloud-airflow-releaser/*/*'
```

### Install plugins and change data

Plugins and data for a local Airflow environment are taken from the
local environment's directory: `./composer/<local_environment_name>/data` and
`./composer/<local_environment_name>/plugins`).

To change the contents of `/data` and `/plugins` directories, add or remove
files in these directories. Docker automatically propagates file changes to
your local Airflow environment.

Composer Local Development CLI tool does not support specifying a different
directory for data and plugins.

### Configure environment variables

To configure environment variables, edit the `variables.env` file in the
environment directory:
`./composer/<local_environment_name>/variables.env`.

**Caution:** As a safety measure, values of environment variables **are not
copied** from your Cloud Composer environment, and the list of variable names
is commented. For example, you might want to specify different values so that
your DAGs do not interact with your production environments, or to omit setting
some of the variables.

The `variables.env` file must contain key-value definitions, one line for each
environment variable. To change Airflow configuration options, use the
`AIRFLOW__SECTION__KEY` format. For more information about the available
environment variables, see [Airflow configuration reference][10]

```bash
EXAMPLE_VARIABLE=True
ANOTHER_VARIABLE=test
AIRFLOW__WEBSERVER__DAG_DEFAULT_VIEW=graph
```

To apply the changes, [restart your local Airflow environment](#stop-or-restart-a-local-airflow-environments).

### Install or remove PyPI packages

To install or remove PyPI packages, modify the `requirements.txt` file in the
environment directory: `./composer/<local_environment_name>/requirements.txt`.

Requirements must follow the format specified in [PEP-508][12] where each
requirement is specified in lowercase and consists of the package name with
optional extras and version specifiers.

To apply the changes, [restart your local Airflow environment](#stop-or-restart-a-local-airflow-environments).

### Switch to a different Cloud Composer image

You can use any Cloud Composer 2 image with Composer Local Development CLI
tool and switch between the images. This approach is different from
[upgrading][11] your Cloud Composer environment, because configuration
parameters of your local Airflow environment are applied when it starts.

For example, after a new Cloud Composer version is released, you can switch
your environment to use the new version, and keep existing local Airflow
environment configuration. As another example, you can switch between
different Airflow versions within a specific Cloud Composer version.

To change the environment's image used by your local Airflow environment:

1. Edit the local environment configuration file:
    `./composer/<local_environment_name>/config.json`.

2. Change the value of the `composer_image_version` parameter. To view
    available values, you can
    [list available Cloud Composer versions](#create-a-local-airflow-environment-with-a-specific-cloud-composer-version).

3. To apply the changes, [restart your local Airflow environment](#stop-or-restart-a-local-airflow-environments).

### Delete a local Airflow environment

**Caution:** Make sure that you saved all required data from the environment,
such as logs and configuration.

To delete a local Airflow environment, run the following command:

```bash
composer-dev remove LOCAL_ENVIRONMENT_NAME
```

If the environment is running, add the `--force` flag to force its removal.

### Delete Docker images

To delete all images downloaded by Composer Local Development CLI tool, run:

```bash
docker rmi $(docker images --filter=reference='*/cloud-airflow-releaser/*/*' -q)
```

## Troubleshooting

This section provides solutions to common issues.

### Unable to start a local environment on MacOS X

If you installed the `composer-dev` package to a directory where Docker cannot
access it, then your local environment might not start.

For example, if Python is installed in the `/opt` directory, such as when you
install it with default Homebrew configuration on MacOS X, then the
`composer-dev` package is also installed in the `/opt` directory. Because
Docker complies with Apple's sandbox rules, the `/opt` directory isn't
available by default. In addition, you cannot add it through the UI (Settings >
Resources > File sharing).

In this case, Composer Local Development CLI tool generates the following
error message:

```none
Failed to create container with an error: 400 Client Error for ...
Bad Request ("invalid mount config for type "bind": bind source path does not exist:
/opt/homebrew/lib/python3.9/site-packages/composer_local_dev/docker_files/entrypoint.sh

Possible reason is that composer-dev was installed in the path that is
not available to Docker. See...")
```

You can use one of the following solutions:

- Install Python or the `composer-dev` package to a different directory, so
    that Docker can access the package.
- Manually edit the
    `~/Library/Group\ Containers/group.com.docker/settings.json` file and
    add `/opt` to `filesharingDirectories`.

---
[1]: https://cloud.google.com/composer/docs/composer-2/run-local-airflow-environments
[2]: https://cloud.google.com/sdk/docs/install
[3]: https://cloud.google.com/sdk/gcloud/reference/auth/application-default/login
[4]: https://cloud.google.com/resource-manager/docs/creating-managing-projects
[5]: https://cloud.google.com/composer/docs/concepts/versioning/composer-versions
[6]: https://cloud.google.com/composer/docs/composer-2/install-python-dependencies
[7]: https://cloud.google.com/composer/docs/composer-2/set-environment-variables
[8]: https://airflow.apache.org/docs/apache-airflow/stable/cli-and-env-variables-ref.html
[9]: https://cloud.google.com/composer/docs/composer-2/access-airflow-cli
[10]: https://airflow.apache.org/docs/apache-airflow/stable/configurations-ref.html
[11]: https://cloud.google.com/composer/docs/composer-2/upgrade-environments
[12]: https://www.python.org/dev/peps/pep-0508/#grammar<|MERGE_RESOLUTION|>--- conflicted
+++ resolved
@@ -143,15 +143,10 @@
 - `WEB_SERVER_PORT` with the port that Airflow web server must listen at.
 - `LOCAL_DAGS_PATH` with the path to a local directory where the DAG files are
     located.
-<<<<<<< HEAD
 - `LOCAL_PLUGINS_PATH` with the path to a local directory where the plugins
     files are located.
-- `DATABASE_ENGINE` with the database engine you wanted to use. You can use 
-    `sqlite` or `postgresql`. 
-=======
 - `DATABASE_ENGINE` with the database engine you wanted to use. You can use
     `sqlite` or `postgresql` (default).
->>>>>>> 8594d09f
 - `LOCAL_ENVIRONMENT_NAME` with the name of this local Airflow environment.
 
 > If you want to use `LocalExecutor` as Airflow's Core Executor, you need
