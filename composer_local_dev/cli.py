# Copyright 2022 Google LLC
#
# Licensed under the Apache License, Version 2.0 (the "License");
# you may not use this file except in compliance with the License.
# You may obtain a copy of the License at
#
#     http://www.apache.org/licenses/LICENSE-2.0
#
# Unless required by applicable law or agreed to in writing, software
# distributed under the License is distributed on an "AS IS" BASIS,
# WITHOUT WARRANTIES OR CONDITIONS OF ANY KIND, either express or implied.
# See the License for the specific language governing permissions and
# limitations under the License.

import logging
import pathlib
import shutil
from typing import List, Optional, Union

import rich.markdown
import rich_click as click

from composer_local_dev import console, constants
from composer_local_dev import environment as composer_environment
from composer_local_dev import errors, files, utils, version

LOG = logging.getLogger(__name__)

COMMON_OPTIONS = {
    "name": "Common options",
    "options": ["--verbose", "--debug", "--help"],
}
click.rich_click.USE_RICH_MARKUP = True
click.rich_click.USE_MARKDOWN = True
click.rich_click.MAX_WIDTH = 130
click.rich_click.STYLE_HELPTEXT = ""
click.rich_click.OPTION_GROUPS = {
    "composer-dev create": [
        COMMON_OPTIONS,
        {
            "name": "From Composer source environment",
            "options": ["--from-source-environment", "--project", "--location"],
        },
        {
            "name": "From Composer image version",
            "options": ["--from-image-version"],
        },
        {
            "name": "Environment options",
            "options": ["--web-server-port", "--dags-path"],
        },
    ],
    "composer-dev start": [COMMON_OPTIONS],
    "composer-dev stop": [COMMON_OPTIONS],
    "composer-dev restart": [COMMON_OPTIONS],
    "composer-dev logs": [COMMON_OPTIONS],
    "composer-dev remove": [COMMON_OPTIONS],
    "composer-dev list_available_versions": [COMMON_OPTIONS],
    "composer-dev run_airflow_cmd": [COMMON_OPTIONS],
    "composer-dev describe": [COMMON_OPTIONS],
    "composer-dev list": [COMMON_OPTIONS],
}
click.rich_click.COMMAND_GROUPS = {
    "composer-dev": [
        {
            "name": "Running the environment",
            "commands": [
                "create",
                "start",
                "stop",
                "restart",
                "logs",
                "list",
                "describe",
                "remove",
            ],
        },
        {
            "name": "Other",
            "commands": [
                "run-airflow-cmd",
                "list-available-versions",
            ],
        },
    ]
}


def apply_cli_option_format(name):
    """Translate option_name to --option-name for help messages."""
    return f"--{name.replace('_', '-')}"


class MutuallyExclusiveOption(click.Option):
    def __init__(self, *args, **kwargs):
        self.mutual = kwargs.pop("mutual")
        option_names = ", ".join(
            apply_cli_option_format(name) for name in self.mutual
        )
        kwargs["help"] = (
            f"{kwargs.get('help', '')}. Option is mutually exclusive with "
            f"{option_names}."
        ).strip()
        super().__init__(*args, **kwargs)

    def handle_parse_result(self, ctx, opts, args):
        current_opt: bool = self.name in opts
        for mutex_opt in self.mutual:
            if mutex_opt in opts:
                if current_opt:
                    raise click.UsageError(
                        f"Illegal usage: "
                        f"'{apply_cli_option_format(self.name)}' "
                        f"cannot be used together with "
                        f"'{apply_cli_option_format(mutex_opt)}'.",
                        ctx=ctx,
                    )
                else:
                    self.prompt = None
        return super().handle_parse_result(ctx, opts, args)


class LogsMaxLines(click.ParamType):
    """
    Custom click type for ``--max-lines`` option in the ``logs`` command.

    It accepts 'all' keyword or integer higher than 0.
    """

    name = "max_lines"

    def convert(self, value, param, ctx):
        if isinstance(value, int):
            return value
        if value == "all":
            return value
        try:
            number = int(value)
            if number < 1:
                raise ValueError("Not a positive number.")
            return number
        except ValueError:
            self.fail(
                f"{value!r} is not a positive integer or 'all' keyword",
                param,
                ctx,
            )


@click.group(name="composer-dev")
@click.version_option(version=version.__version__, prog_name="composer-dev")
def cli():
    """
    Composer Local Development is a tool to create, manage and run local
    development environment.
    """
    pass


verbose_mode = click.option(
    "--verbose", is_flag=True, default=False, help="More verbose output."
)
debug_mode = click.option(
    "--debug", is_flag=True, default=False, help="Print debug log lines."
)

option_port = click.option(
    "--web-server-port",
    "--port",
    type=click.IntRange(min=0, max=65536),
    help="Port used by Airflow web server ",
    show_default="read from the configuration file",
    metavar="PORT",
)


required_environment = click.argument(
    "environment",
    required=True,
    metavar="LOCAL_ENVIRONMENT_NAME",
)
optional_environment = click.argument(
    "environment",
    required=False,
    metavar="LOCAL_ENVIRONMENT_NAME",
)
option_location = click.option(
    "-l",
    "--location",
    default="us-central1",
    show_default=True,
    help="ID of the location or fully qualified identifier for the location. ",
    metavar="LOCATION",
)


@cli.command()
@click.option(
    "--from-source-environment",
    cls=MutuallyExclusiveOption,
    mutual=["from_image_version"],
    help="Name of your Composer environment to be used as a source",
    metavar="REMOTE_ENV_NAME",
)
@click.option(
    "--from-image-version",
    cls=MutuallyExclusiveOption,
    mutual=["from_source_environment"],
    help=f"Composer image version (See {constants.COMPOSER_VERSIONING_DOCS_LINK})",
    metavar="COMPOSER_VERSION",
)
@click.option(
    "-p",
    "--project",
    help="The Google Cloud project ID to use. ",
    show_default="project ID set in Cloud CLI",
    metavar="PROJECT_ID",
)
@option_location
@option_port
@click.option(
    "--dags-path",
    help="Path to DAGs folder. If it does not exist, it will be created.",
    show_default="'dags' directory in the environment directory",
    metavar="PATH",
    type=click.Path(file_okay=False),
)
@click.option(
     "--database-engine",
    "--database",
    help="Database engine for airflow metadata.",
    default=constants.DatabaseEngine.sqlite3,
    show_default=True,
    type=click.Choice(constants.DatabaseEngine.choices(), case_sensitive=False),
    metavar="DATABASE_ENGINE"
)
@required_environment
@verbose_mode
@debug_mode
@errors.catch_exceptions()
def create(
    from_source_environment: str,
    from_image_version: str,
    project: Optional[str],
    location: str,
    web_server_port: Optional[int],
    environment: str,
    verbose: bool,
    debug: bool,
    database_engine: str,
    dags_path: Optional[pathlib.Path] = None,
    plugins_path: Optional[pathlib.Path] = None,
):
    """
    Create local Composer development environment.

    There are two methods of creating the local environment:

    - using --from-source-environment option
      (based on a given running instance of Composer environment)\n
      Example:
      ```
      composer-dev create --from-source-environment remote_composer_env --location us-central1 --project project_id --port 8081 --dags-path my_project/dags local_env_name
      ```
    - using --from-image-version option
      (based on a given Composer image version)\n
      Example:
      ```
      composer-dev create --from-image-version composer-2.0.17-airflow-2.2.5 --project project_id --port 8081 --dags-path my_project/dags local_env_name
      ```

    Composer CLI will create **composer** directory in
    current working directory and subdirectory with the name of the environment.

    It's possible to modify already created environment by modifying
    configuration files placed in the environment directory.

    The environment name of the local composer environment should be between
    3 and 40 characters long and only consist of alphanumeric characters,
    underscores and hyphens.
    """
    utils.setup_logging(verbose, debug)
    utils.assert_environment_name_is_valid(environment)
    if not from_source_environment and not from_image_version:
        raise click.UsageError(
            "Missing source of the environment. "
            "Provide either --from-source-environment or --from-image-version option."
        )
    project = utils.resolve_project_id(project)
    env_dir = pathlib.Path("composer", environment)
    if env_dir.is_dir():
        click.confirm(
            f"Environment '{env_dir}' already exist. Do you want to overwrite it?",
            abort=True,
        )
        LOG.info("Overriding already existing local environment.")

    if from_source_environment:
        env = composer_environment.Environment.from_source_environment(
            source_environment=from_source_environment,
            project=project,
            location=location,
            env_dir_path=env_dir,
            web_server_port=web_server_port,
            dags_path=dags_path,
<<<<<<< HEAD
            plugins_path=plugins_path,
=======
            database_engine=database_engine,
>>>>>>> 4c493176
        )
    else:
        env = composer_environment.Environment(
            image_version=from_image_version,
            project_id=project,
            location=location,
            env_dir_path=env_dir,
            port=web_server_port,
            dags_path=dags_path,
<<<<<<< HEAD
            plugins_path=plugins_path,
=======
            database_engine=database_engine,
>>>>>>> 4c493176
        )
    env.create()


@cli.command()
@optional_environment
@option_port
@verbose_mode
@debug_mode
@errors.catch_exceptions()
def start(
    environment: Optional[str],
    web_server_port: Optional[int],
    verbose: bool,
    debug: bool,
):
    """Start Composer environment."""
    utils.setup_logging(verbose, debug)
    env_path = files.resolve_environment_path(environment)
    env = composer_environment.Environment.load_from_config(
        env_path, web_server_port
    )
    console.get_console().print(f"Starting {env.name} composer environment...")
    env.start()


@cli.command()
@optional_environment
@verbose_mode
@debug_mode
@errors.catch_exceptions()
def stop(environment: Optional[str], verbose: bool, debug: bool):
    """
    Stop Composer environment.

    The local environment docker container will be stopped but not removed.
    """
    utils.setup_logging(verbose, debug)
    env_path = files.resolve_environment_path(environment)
    env = composer_environment.Environment.load_from_config(env_path, None)
    env.stop()
    console.get_console().print("Stopped composer local environment.")


@cli.command()
@optional_environment
@option_port
@verbose_mode
@debug_mode
@errors.catch_exceptions()
def restart(
    environment: Optional[str],
    web_server_port: Optional[int],
    verbose: bool,
    debug: bool,
):
    """
    Restart Composer environment.

    The local environment docker container will be stopped and removed before
    starting the environment again.
    """
    utils.setup_logging(verbose, debug)
    env_path = files.resolve_environment_path(environment)
    env = composer_environment.Environment.load_from_config(
        env_path, web_server_port
    )
    env.restart()


@cli.command()
@optional_environment
@verbose_mode
@debug_mode
@click.option(
    "-f", "--follow", is_flag=True, default=False, help="Follow log output."
)
@click.option(
    "-l",
    "--max-lines",
    default="all",
    type=LogsMaxLines(),
    help="Maximum number of lines to be printed.",
    metavar="MAX_LINES",
)
@errors.catch_exceptions()
def logs(
    environment: Optional[str],
    max_lines: Union[str, int],
    follow: bool,
    verbose: bool,
    debug: bool,
):
    """
    Print logs from the running Composer environment container.

    Defaults to printing all available log lines.

    To print last 10 lines from environment container logs:
    ```
    composer-dev logs --max-lines 10
    ```
    To print all previous lines from logs and follow output:
    ```
    composer-dev logs --follow
    ```
    """
    utils.setup_logging(verbose, debug)
    env_path = files.resolve_environment_path(environment)
    env = composer_environment.Environment.load_from_config(env_path, None)
    env.logs(follow, max_lines)


@verbose_mode
@debug_mode
@cli.command(name="list")
@errors.catch_exceptions()
def list_command(verbose: bool, debug: bool):
    """
    Print list of the Composer environments found in the current directory.
    """
    utils.setup_logging(verbose, debug)
    current_path = pathlib.Path.cwd().resolve()
    envs = files.get_environment_directories()
    environments_status = composer_environment.get_environments_status(envs)
    if environments_status:
        console.get_console().print(
            constants.ENVIRONMENTS_FOUND.format(path=current_path)
        )
        table = utils.get_environment_status_table(environments_status)
        console.get_console().print(table)
        console.get_console().print(constants.LIST_COMMAND_EPILOG)
    else:
        console.get_console().print(
            constants.ENVIRONMENTS_NOT_FOUND.format(path=current_path)
        )


@cli.command()
@optional_environment
@verbose_mode
@debug_mode
@errors.catch_exceptions()
def describe(environment: Optional[str], verbose: bool, debug: bool):
    """
    Describe Composer environment.

    Print environment details. Example usage:

    > composer-dev describe env_name

    Environment name is optional if there is only one environment in the
    composer directory.
    """
    utils.setup_logging(verbose, debug)
    env_path = files.resolve_environment_path(environment)
    env = composer_environment.Environment.load_from_config(env_path, None)
    env.describe()


@cli.command()
@optional_environment
@verbose_mode
@debug_mode
@click.option(
    "--skip-confirmation",
    is_flag=True,
    default=False,
    help="Do not require confirmation before removing the environment.",
)
@click.option(
    "--force",
    is_flag=True,
    default=False,
    help="Force the environment removal even if it is running.",
)
@errors.catch_exceptions()
def remove(
    environment: Optional[str],
    verbose: bool,
    debug: bool,
    skip_confirmation: bool,
    force: bool,
):
    """
    Remove Composer environment.

    Remove environment directory and the docker container.

    > composer-dev remove env_name

    Environment name is optional if there is only one environment in the
    composer directory.
    """
    utils.setup_logging(verbose, debug)
    env_path = files.resolve_environment_path(environment)
    if not skip_confirmation:
        click.confirm(
            constants.REMOVE_ENV_CONFIRMATION_PROMPT.format(env_path=env_path),
            abort=True,
        )
    try:
        env = composer_environment.Environment.load_from_config(env_path, None)
    except errors.InvalidConfigurationError:
        md = rich.markdown.Markdown(
            constants.MALFORMED_CONFIG_REMOVING_CONTAINER
        )
        console.get_console().print(md)
    else:
        env.remove(force, force_error=click.UsageError(constants.USE_FORCE_TO_REMOVE_ERROR))
    shutil.rmtree(env_path)


# ignore_unknown_options is required to be able to pass options to airflow cmd
@cli.command(
    context_settings=dict(
        ignore_unknown_options=True,
    )
)
@required_environment
@verbose_mode
@debug_mode
@click.argument(
    "command",
    nargs=-1,
    required=True,
    metavar="COMMAND",
    type=click.UNPROCESSED,
)
@errors.catch_exceptions()
def run_airflow_cmd(
    environment: Optional[str], command: List[str], verbose: bool, debug: bool
):
    """
    Run command in Airflow.

    Command is executed in the selected, running environment. Examples:

    > composer-dev run-airflow-cmd env_name **info**

    > composer-dev run-airflow-cmd env_name **dags list**

    """
    utils.setup_logging(verbose, debug)
    env_path = files.resolve_environment_path(environment)
    env = composer_environment.Environment.load_from_config(env_path, None)
    env.run_airflow_command([*command])


@cli.command()
@click.option(
    "-p",
    "--project",
    help="The Google Cloud project ID to use. ",
    show_default="project ID set in Cloud CLI",
    metavar="PROJECT_ID",
)
@option_location
@click.option(
    "--include-past-releases",
    is_flag=True,
    default=False,
    help="Include past releases in listed versions.",
)
@click.option(
    "--limit",
    default=10,
    help="Number of versions to display.",
    metavar="LIMIT",
)
@verbose_mode
@debug_mode
@errors.catch_exceptions()
def list_available_versions(
    project: Optional[str],
    location: str,
    include_past_releases: bool,
    limit: int,
    verbose: bool,
    debug: bool,
):
    """List Airflow versions available in Composer."""
    utils.setup_logging(verbose, debug)
    project = utils.resolve_project_id(project)
    image_versions = utils.get_image_versions(
        project, location, include_past_releases
    )
    filtered = utils.filter_image_versions(image_versions)
    versions = utils.sort_and_limit_image_versions(filtered, limit)
    table = utils.get_image_versions_table(versions)
    console.get_console().print(table)<|MERGE_RESOLUTION|>--- conflicted
+++ resolved
@@ -303,11 +303,8 @@
             env_dir_path=env_dir,
             web_server_port=web_server_port,
             dags_path=dags_path,
-<<<<<<< HEAD
             plugins_path=plugins_path,
-=======
             database_engine=database_engine,
->>>>>>> 4c493176
         )
     else:
         env = composer_environment.Environment(
@@ -317,11 +314,8 @@
             env_dir_path=env_dir,
             port=web_server_port,
             dags_path=dags_path,
-<<<<<<< HEAD
             plugins_path=plugins_path,
-=======
             database_engine=database_engine,
->>>>>>> 4c493176
         )
     env.create()
 
