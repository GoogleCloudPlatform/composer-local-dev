--- conflicted
+++ resolved
@@ -45,20 +45,13 @@
 
 
 def get_image_mounts(
-<<<<<<< HEAD
-    env_path: pathlib.Path,
-    dags_path: str,
-    plugins_path: str,
-    gcloud_config_path: str,
-    requirements: pathlib.Path,
-=======
         env_path: pathlib.Path,
         dags_path: str,
+        plugins_path: str,
         gcloud_config_path: str,
         kube_config_path: Optional[str],
         requirements: pathlib.Path,
         database_mounts: Dict[pathlib.Path, str]
->>>>>>> 4c493176
 ) -> List[docker.types.Mount]:
     """
     Return list of docker volumes to be mounted inside container.
@@ -472,31 +465,18 @@
 
 class Environment:
     def __init__(
-<<<<<<< HEAD
-        self,
-        env_dir_path: pathlib.Path,
-        project_id: str,
-        image_version: str,
-        location: str,
-        dags_path: Optional[str],
-        plugins_path: Optional[str],
-        dag_dir_list_interval: int = 10,
-        port: Optional[int] = None,
-        pypi_packages: Optional[Dict] = None,
-        environment_vars: Optional[Dict] = None,
-=======
             self,
             env_dir_path: pathlib.Path,
             project_id: str,
             image_version: str,
             location: str,
             dags_path: Optional[str],
+            plugins_path: Optional[str],
             dag_dir_list_interval: int = 10,
             database_engine: str = constants.DatabaseEngine.sqlite3,
             port: Optional[int] = None,
             pypi_packages: Optional[Dict] = None,
             environment_vars: Optional[Dict] = None,
->>>>>>> 4c493176
     ):
         self.name = env_dir_path.name
         self.container_name = f"{constants.CONTAINER_NAME}-{self.name}"
@@ -579,16 +559,6 @@
 
     @classmethod
     def from_source_environment(
-<<<<<<< HEAD
-        cls,
-        source_environment: str,
-        project: str,
-        location: str,
-        env_dir_path: pathlib.Path,
-        web_server_port: Optional[int],
-        dags_path: Optional[str],
-        plugins_path: Optional[str],
-=======
             cls,
             source_environment: str,
             project: str,
@@ -596,8 +566,8 @@
             env_dir_path: pathlib.Path,
             web_server_port: Optional[int],
             dags_path: Optional[str],
+            plugins_path: Optional[str],
             database_engine: str,
->>>>>>> 4c493176
     ):
         """
         Create Environment using configuration retrieved from Composer
@@ -890,13 +860,8 @@
         requirements.txt files.
         """
         assert_image_exists(self.image_version)
-<<<<<<< HEAD
         files.create_environment_directories(self.env_dir_path, self.dags_path, self.plugins_path)
-        files.create_empty_file(self.airflow_db, skip_if_exist=False)
-=======
-        files.create_environment_directories(self.env_dir_path, self.dags_path)
         self.create_database_files()
->>>>>>> 4c493176
         self.write_environment_config_to_config_file()
         self.pypi_packages_to_requirements()
         self.environment_vars_to_env_file()
@@ -977,22 +942,9 @@
 
     def start_container(self, container_name: str = None, assert_not_running=True):
         """
-<<<<<<< HEAD
-        assert_image_exists(self.image_version)
-        self.assert_requirements_exist()
-        files.assert_dag_path_exists(self.dags_path)
-        files.assert_plugins_path_exists(self.plugins_path)
-        files.create_empty_file(self.airflow_db)
-        files.fix_file_permissions(
-            self.entrypoint_file, self.requirements_file, self.airflow_db
-        )
-        files.fix_line_endings(self.entrypoint_file, self.requirements_file)
-        container = self.get_or_create_container()
-=======
         Start the given container
         """
         container = self.get_or_create_container(container_name)
->>>>>>> 4c493176
         if (
                 assert_not_running
                 and container.status == constants.ContainerStatus.RUNNING
@@ -1030,6 +982,7 @@
         assert_image_exists(self.image_version)
         self.assert_requirements_exist()
         files.assert_dag_path_exists(self.dags_path)
+        files.assert_plugins_path_exists(self.plugins_path)
 
         self.create_database_files()
         db_path = self.airflow_db if self.is_database_sqlite3 else self.airflow_db_folder
